import os

from setuptools import find_packages, setup

with open(os.path.join("stable_baselines3", "version.txt"), "r") as file_handler:
    __version__ = file_handler.read().strip()


long_description = """

# Stable Baselines3

Stable Baselines3 is a set of improved implementations of reinforcement learning algorithms in PyTorch. It is the next major version of [Stable Baselines](https://github.com/hill-a/stable-baselines).

These algorithms will make it easier for the research community and industry to replicate, refine, and identify new ideas, and will create good baselines to build projects on top of. We expect these tools will be used as a base around which new ideas can be added, and as a tool for comparing a new approach against existing ones. We also hope that the simplicity of these tools will allow beginners to experiment with a more advanced toolset, without being buried in implementation details.


## Links

Repository:
https://github.com/DLR-RM/stable-baselines3

Medium article:
https://medium.com/@araffin/df87c4b2fc82

Documentation:
https://stable-baselines3.readthedocs.io/en/master/

RL Baselines3 Zoo:
https://github.com/DLR-RM/rl-baselines3-zoo

## Quick example

Most of the library tries to follow a sklearn-like syntax for the Reinforcement Learning algorithms using Gym.

Here is a quick example of how to train and run PPO on a cartpole environment:

```python
import gym

from stable_baselines3 import PPO

env = gym.make('CartPole-v1')

model = PPO('MlpPolicy', env, verbose=1)
model.learn(total_timesteps=10000)

obs = env.reset()
for i in range(1000):
    action, _states = model.predict(obs, deterministic=True)
    obs, reward, done, info = env.step(action)
    env.render()
    if done:
        obs = env.reset()
```

Or just train a model with a one liner if [the environment is registered in Gym](https://github.com/openai/gym/wiki/Environments) and if [the policy is registered](https://stable-baselines3.readthedocs.io/en/master/guide/custom_policy.html):

```python
from stable_baselines3 import PPO

model = PPO('MlpPolicy', 'CartPole-v1').learn(10000)
```

"""  # noqa:E501


setup(
    name="stable_baselines3",
    packages=[package for package in find_packages() if package.startswith("stable_baselines3")],
    package_data={"stable_baselines3": ["py.typed", "version.txt"]},
    install_requires=[
        "gym>=0.17",
        "numpy",
        "torch>=1.4.0",
        # For saving models
        "cloudpickle",
        # For reading logs
        "pandas",
        # Plotting learning curves
        "matplotlib",
    ],
    extras_require={
        "tests": [
            # Run tests and coverage
            "pytest",
            "pytest-cov",
            "pytest-env",
            "pytest-xdist",
            # Type check
            "pytype",
            # Lint code
            "flake8>=3.8",
<<<<<<< HEAD
=======
            # Sort imports
            "isort>=5.0",
            # Reformat
            "black",
>>>>>>> dbe8cfce
        ],
        "docs": [
            "sphinx",
            "sphinx-autobuild",
            "sphinx-rtd-theme",
            # For spelling
            "sphinxcontrib.spelling",
            # Type hints support
            # 'sphinx-autodoc-typehints'
        ],
        "extra": [
            # For render
            "opencv-python",
            # For atari games,
            "atari_py~=0.2.0",
            "pillow",
            # Tensorboard support
            "tensorboard",
            # Checking memory taken by replay buffer
            "psutil",
        ],
    },
    description="Pytorch version of Stable Baselines, implementations of reinforcement learning algorithms.",
    author="Antonin Raffin",
    url="https://github.com/DLR-RM/stable-baselines3",
    author_email="antonin.raffin@dlr.de",
    keywords="reinforcement-learning-algorithms reinforcement-learning machine-learning "
    "gym openai stable baselines toolbox python data-science",
    license="MIT",
    long_description=long_description,
    long_description_content_type="text/markdown",
    version=__version__,
)

# python setup.py sdist
# python setup.py bdist_wheel
# twine upload --repository-url https://test.pypi.org/legacy/ dist/*
# twine upload dist/*<|MERGE_RESOLUTION|>--- conflicted
+++ resolved
@@ -91,13 +91,10 @@
             "pytype",
             # Lint code
             "flake8>=3.8",
-<<<<<<< HEAD
-=======
             # Sort imports
             "isort>=5.0",
             # Reformat
             "black",
->>>>>>> dbe8cfce
         ],
         "docs": [
             "sphinx",
